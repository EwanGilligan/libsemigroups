--- conflicted
+++ resolved
@@ -3744,12 +3744,6 @@
     while (!_ranks.empty()) {
       for (auto rep_info : _reg_reps[max_rank()]) {
         this->internal_free(rep_info._elt);
-<<<<<<< HEAD
-      }
-      for (auto rep_info : _nonregular_reps[max_rank()]) {
-        this->internal_free(rep_info._elt);
-=======
->>>>>>> 5a942c64
       }
       LIBSEMIGROUPS_ASSERT(_nonregular_reps[max_rank()].empty());
       _ranks.erase(max_rank());
